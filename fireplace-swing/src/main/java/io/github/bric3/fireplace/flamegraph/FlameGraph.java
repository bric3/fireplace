/*
 * Fireplace
 *
 * Copyright (c) 2021, Today - Brice Dutheil
 *
 * This Source Code Form is subject to the terms of the Mozilla Public
 * License, v. 2.0. If a copy of the MPL was not distributed with this
 * file, You can obtain one at https://mozilla.org/MPL/2.0/.
 */
package io.github.bric3.fireplace.flamegraph;

import io.github.bric3.fireplace.core.ui.JScrollPaneWithButton;
import io.github.bric3.fireplace.core.ui.MouseInputListenerWorkaroundForToolTipEnabledComponent;

import javax.swing.*;
import javax.swing.event.MouseInputListener;
import java.awt.*;
import java.awt.event.MouseAdapter;
import java.awt.event.MouseEvent;
import java.awt.geom.Area;
import java.awt.geom.Rectangle2D;
import java.awt.image.BufferedImage;
import java.util.List;
import java.util.Optional;
import java.util.concurrent.CompletableFuture;
import java.util.function.BiConsumer;
import java.util.function.Function;
import java.util.function.Supplier;

import static java.lang.Boolean.TRUE;

/**
 * Class that allows to display a flame graph.
 * <p>
 * In general the Flamegraph's raw data is an actual tree. However walking
 * this tree require substantial effort to process during painting.
 * For this reason the actual tree must be pre-processed as a list of
 * {@link FrameBox}.
 * </p>
 * <p>
 * It can be used is as follows:
 * <pre><code>
 * FlameGraph&lt;MyNode&gt; flameGraph = new FlameGraph&lt;&gt;();
 * flameGraph.showMinimap(false);
 * flameGraph.setData(
 *     (FrameBox&lt;MyNode&gt;) listOfFrameBox(),   // list of frames
 *     List.of(n -> n.stringRepresentation()),      // string representation candidates
 *     rootNode -> rootNode.stringRepresentation(), // root node string representation
 *     frameToColorFunction,                        // color function
 *     frameToToolTipTextFunction                   // text tooltip function
 * );
 *
 * panel.add(flameGraph.component);
 * </code></pre>
 * <p>
 * The created and <em>final</em> {@code component} is a composite that is based
 * on a {@link JScrollPane}.
 * </p>
 *
 * @param <T> The type of the node data.
 * @see FlameGraphPainter
 */
public class FlameGraph<T> {
    /**
     * Simple property that allows to display some painting data statistics
     */
    public static String SHOW_STATS = "flamegraph.show_stats";

    private final FlameGraphCanvas<T> canvas;

    /**
     * The final composite component that can display a flame graph.
     */
    public final JComponent component;

    /**
     * Creates an empty flame graph.
     * In order to use in Swing just access the {@link #component} field.
     */
    public FlameGraph() {
        canvas = new FlameGraphCanvas<>();
        ToolTipManager.sharedInstance().registerComponent(canvas);
        component = JScrollPaneWithButton.create(
                () -> {
                    var scrollPane = new JScrollPane(canvas);
                    // Code to tweak the actions
                    // https://stackoverflow.com/a/71009104/48136
                    // see javax.swing.plaf.basic.BasicScrollPaneUI.Actions
                    //                    var actionMap = scrollPane.getActionMap();
                    //                    var inputMap = scrollPane.getInputMap(JComponent.WHEN_ANCESTOR_OF_FOCUSED_COMPONENT);
                    // var inputMap = scrollPane.getInputMap(JComponent.WHEN_ANCESTOR_OF_FOCUSED_COMPONENT);

                    scrollPane.getVerticalScrollBar().setUnitIncrement(16);
                    scrollPane.getHorizontalScrollBar().setUnitIncrement(16);
                    new FlameGraphMouseInputListener<>(canvas).install(scrollPane);
                    new MouseInputListenerWorkaroundForToolTipEnabledComponent(scrollPane).install(canvas);
                    canvas.linkListenerTo(scrollPane);

                    return scrollPane;
                }
        );
    }

    /**
     * Replaces the frame to color function.
     *
     * @param frameColorFunction A function that takes a frame and returns a color.
     */
    public void setColorFunction(Function<T, Color> frameColorFunction) {
        this.canvas.getFlameGraphPainter()
                   .ifPresent(fgp -> fgp.frameColorFunction = frameColorFunction);
    }

    /**
     * Toggle the display of a gap between frames.
     *
     * @param frameGapEnabled {@code true} to show a gap between frames, {@code false} otherwise.
     */
    public void setFrameGapEnabled(boolean frameGapEnabled) {
        canvas.getFlameGraphPainter()
              .ifPresent(fgp -> fgp.frameGapEnabled = frameGapEnabled);
    }

    /**
     * Replaces the default color shade for the minimap.
     * Alpha color are supported.
     *
     * @param minimapShadeColorSupplier Color supplier.
     */
    public void setMinimapShadeColorSupplier(Supplier<Color> minimapShadeColorSupplier) {
        canvas.setMinimapShadeColorSupplier(minimapShadeColorSupplier);
    }

    /**
     * @param showMinimap {@code true} to show the minimap, {@code false} otherwise.
     */
    public void showMinimap(boolean showMinimap) {
        canvas.showMinimap(showMinimap);
    }

    /**
     * Replaces the default tooltip component.
     *
     * @param tooltipComponentSupplier The tooltip component supplier.
     */
    public void setTooltipComponentSupplier(Supplier<JToolTip> tooltipComponentSupplier) {
        canvas.setTooltipComponentSupplier(tooltipComponentSupplier);
    }

    /**
     * Sets a callback that provides a reference to a frame when the user performs a
     * "popup" action on the frame graph (typically a right-click with the mouse).
     *
     * @param consumer the consumer ({@code null} permitted).
     */
    public void setPopupConsumer(BiConsumer<FrameBox<T>, Point> consumer) {
        canvas.setPopupConsumer(consumer);
    }

    /**
     * Actually set the {@link FlameGraph} with typed data and configure how to use it.
     * <p>
     * It takes a list of {@link FrameBox} objects that wraps the actual data,
     * which is referred to as <em>node</em>.
     * </p>
     * <p>
     * In particular this function defines the behavior to access the typed data:
     * <ul>
     *     <li>Possible string candidates to display in frames, those are
     *     selected based on the available space</li>
     *     <li>The root node text to display, if something specific is relevant,
     *     like the type of events, their number, etc.</li>
     *     <li>The frame background color, this function can be replaced by
     *     {@link #setColorFunction(Function)}, note that the foreground color
     *     is chosen automatically</li>
     *     <li>The tooltip text from the current node</li>
     * </ul>
     * </p>
     *
     * @param frames                  The {@code FrameBox} list to display.
     * @param frameToStringCandidates candidates function to display in frames.
     * @param rootFrameToString       the root node description.
     * @param frameColorFunction      the frame to background color function.
     * @param tooltipTextFunction     the frame tooltip text function.
     */
    public void setData(List<FrameBox<T>> frames,
                        List<Function<T, String>> frameToStringCandidates,
                        Function<T, String> rootFrameToString,
                        Function<T, Color> frameColorFunction,
                        Function<FrameBox<T>, String> tooltipTextFunction) {
        var flameGraphPainter = new FlameGraphPainter<>(
                frames,
                frameToStringCandidates,
                rootFrameToString,
                frameColorFunction
        );
        flameGraphPainter.frameWidthVisibilityThreshold = 2;

        canvas.setFlameGraphPainter(flameGraphPainter);
        canvas.setToolTipTextFunction(tooltipTextFunction);
        canvas.invalidate();
        canvas.repaint();
    }

    /**
     * Adds an arbitrary key/value "client property".
     *
     * @param key   the key, use {@code null} to remove.
     * @param value the value.
     * @see JComponent#putClientProperty(Object, Object)
     */
    public void putClientProperty(String key, Object value) {
        canvas.putClientProperty(key, value);
    }

    /**
     * Returns the value of the property with the specified key.
     *
     * @param key the key.
     * @return the value
     * @see JComponent#getClientProperty(Object)
     */
    public Object getClientProperty(String key) {
        return canvas.getClientProperty(key);
    }

    /**
     * Triggers a repaint of the component.
     */
    public void requestRepaint() {
        canvas.repaint();
        canvas.triggerMinimapGeneration();
    }

    public void overrideZoomAction(ZoomAction zoomActionOverride) {
        this.canvas.zoomActionOverride = zoomActionOverride;
    }

    public interface ZoomAction {
        <T> boolean zoom(JViewport viewPort, final FlameGraphCanvas<T> canvas, ZoomTarget zoomTarget);
    }

    private static class FlameGraphMouseInputListener<T> implements MouseInputListener {
        private Point pressedPoint;
        private final FlameGraphCanvas<T> canvas;

        public FlameGraphMouseInputListener(FlameGraphCanvas<T> canvas) {
            this.canvas = canvas;
        }

        @Override
        public void mouseDragged(MouseEvent e) {
            if ((e.getSource() instanceof JScrollPane) && pressedPoint != null) {
                var scrollPane = (JScrollPane) e.getComponent();
                var viewPort = scrollPane.getViewport();
                if (viewPort == null) {
                    return;
                }

                var dx = e.getX() - pressedPoint.x;
                var dy = e.getY() - pressedPoint.y;
                var viewPortViewPosition = viewPort.getViewPosition();
                viewPort.setViewPosition(new Point(Math.max(0, viewPortViewPosition.x - dx),
                                                   Math.max(0, viewPortViewPosition.y - dy)));
                pressedPoint = e.getPoint();
            }
        }

        @Override
        public void mousePressed(MouseEvent e) {
            if (SwingUtilities.isLeftMouseButton(e)) {
                this.pressedPoint = e.getPoint();
            }
        }

        @Override
        public void mouseReleased(MouseEvent e) {
            pressedPoint = null;
        }

        @Override
        public void mouseClicked(MouseEvent e) {
            if (!SwingUtilities.isLeftMouseButton(e)) {
                return;
            }
            var scrollPane = (JScrollPane) e.getComponent();
            var viewPort = scrollPane.getViewport();
            var point = SwingUtilities.convertPoint(e.getComponent(), e.getPoint(), viewPort.getView());
            if (canvas.isInsideMinimap(point)) {
                // bail out
                return;
            }

            if (e.getClickCount() == 2) {
                // find zoom target then do an animated transition
                canvas.getFlameGraphPainter().flatMap(fgp -> fgp.calculateZoomTargetForFrameAt(
                        (Graphics2D) viewPort.getView().getGraphics(),
                        canvas.getBounds(),
                        viewPort.getViewRect(),
                        point
                )).ifPresent(zoomTarget -> {
                    if (canvas.zoomActionOverride == null || !canvas.zoomActionOverride.zoom(viewPort, canvas, zoomTarget)) {
                        canvas.setSize(zoomTarget.bounds);
                        viewPort.setViewPosition(zoomTarget.viewOffset);
                    }
                });
                return;
            }

            if ((e.getSource() instanceof JScrollPane)) {
                canvas.getFlameGraphPainter()
                      .ifPresent(fgp -> {
                          fgp.toggleSelectedFrameAt(
                                  (Graphics2D) viewPort.getView().getGraphics(),
                                  canvas.getBounds(),
                                  point,
                                  (frame, r) -> canvas.repaint()
                          );
                      });
            }
        }

        @Override
        public void mouseEntered(MouseEvent e) {
            // this seems to enable key navigation
            if ((e.getComponent() instanceof JScrollPane)) {
                e.getComponent().requestFocus();
            }
        }

        @Override
        public void mouseExited(MouseEvent e) {
            if ((e.getSource() instanceof JScrollPane)) {
                canvas.getFlameGraphPainter()
                      .ifPresent(FlameGraphPainter::stopHover);
                canvas.repaint();
            }
        }

        @Override
        public void mouseMoved(MouseEvent e) {
            var scrollPane = (JScrollPane) e.getComponent();
            var viewPort = scrollPane.getViewport();
            var view = (JComponent) viewPort.getView();
            var point = SwingUtilities.convertPoint(e.getComponent(), e.getPoint(), view);

            if (canvas.isInsideMinimap(point)) {
                // bail out
                return;
            }

            canvas.getFlameGraphPainter()
                    .ifPresent(fgp -> fgp.hoverFrameAt(
                            (Graphics2D) view.getGraphics(),
                            canvas.getBounds(),
                            point,
                            (frame, r) -> {
                                canvas.setToolTipText(frame);
                                canvas.repaint(r);
                            }
                    ));
        }

        public void install(JScrollPane sp) {
            sp.addMouseListener(this);
            sp.addMouseMotionListener(this);
        }
    }

    protected static class FlameGraphCanvas<T> extends JPanel {

        private Image minimap;
        private JToolTip toolTip;
        private FlameGraphPainter<T> flameGraphPainter;
        private Function<FrameBox<T>, String> tooltipToTextFunction;
        private Dimension flameGraphDimension;
        private int minimapWidth = 200;
        private int minimapHeight = 100;
        private int minimapInset = 10;
        private int minimapRadius = 10;
        private Point minimapLocation = new Point(50, 50);
        private Supplier<Color> minimapShadeColorSupplier = null;
        private boolean showMinimap = true;
        private Supplier<JToolTip> tooltipComponentSupplier;

<<<<<<< HEAD
        private ZoomAction zoomActionOverride;

=======
        private BiConsumer<FrameBox<T>, Point> popupConsumer;

        /**
         * A flag controlling whether zoom transitions are animated.  Defaults to true unless a
         * system property is set to disable it (`-Dfireplace.zoom.animation.disabled=true`).
         */
        private boolean animateZoomTransitions;
>>>>>>> c25b5d7e

        public FlameGraphCanvas() {
            this(null);
        }

        public FlameGraphCanvas(FlameGraphPainter<T> flameGraphPainter) {
            this.flameGraphPainter = flameGraphPainter;
        }

        public void setPopupConsumer(BiConsumer<FrameBox<T>, Point> consumer) {
            this.popupConsumer = consumer;
        }

        /**
         * Override this method to listen to LaF changes.
         */
        @Override
        public void updateUI() {
            super.updateUI();
            if (flameGraphPainter != null) {
                flameGraphPainter.updateUI();
            }
        }

        @Override
        public Dimension getPreferredSize() {
            Dimension defaultDimension = super.getPreferredSize();
            defaultDimension = (defaultDimension == null) ? new Dimension(100, 50) : defaultDimension;

            if (flameGraphPainter == null) {
                return defaultDimension;
            }

            Insets insets = getInsets();
            var flameGraphDimension = flameGraphPainter.computeFlameGraphDimension((Graphics2D) getGraphics(),
                    getWidth(),
                    insets
            );
            defaultDimension.width = Math.max(defaultDimension.width, flameGraphDimension.width + insets.left + insets.right);
            defaultDimension.height = Math.max(defaultDimension.height, flameGraphDimension.height + insets.top + insets.bottom);

            // trigger minimap generation
            if (!flameGraphDimension.equals(this.flameGraphDimension)) {
                triggerMinimapGeneration();
            }
            this.flameGraphDimension = flameGraphDimension;
            return defaultDimension;
        }

        @Override
        protected void paintComponent(Graphics g) {
            super.paintComponent(g);
            Graphics2D g2 = (Graphics2D) g.create();
            var visibleRect = getVisibleRect();
            if (flameGraphPainter == null) {
                String message = "No data to display";
                Font font = g2.getFont();
                // calculate center position
                Rectangle2D bounds = g2.getFontMetrics(font).getStringBounds(message, g2);
                int xx = visibleRect.x + (int) ((visibleRect.width - bounds.getWidth()) / 2.0);
                int yy = visibleRect.y + (int) ((visibleRect.height + bounds.getHeight()) / 2.0);
                g2.drawString(message, xx, yy);
                g2.dispose();
                return;
            }

            flameGraphPainter.paintDetails = getClientProperty(SHOW_STATS) == TRUE;
            flameGraphPainter.paint(g2, getBounds(), visibleRect);
            paintMinimap(g2, visibleRect);
            g2.dispose();
        }

        private void paintMinimap(Graphics g, Rectangle visibleRect) {
            if (showMinimap && minimap != null) {
                var g2 = (Graphics2D) g.create(visibleRect.x + minimapLocation.x,
                        visibleRect.y + visibleRect.height - minimapHeight - minimapLocation.y,
                        minimapWidth + minimapInset * 2,
                        minimapHeight + minimapInset * 2);

                g2.setColor(getBackground());
                g2.fillRoundRect(1, 1, minimapWidth + 2 * minimapInset - 1, minimapHeight + 2 * minimapInset - 1, minimapRadius, minimapRadius);
                g2.drawImage(minimap, minimapInset, minimapInset, null);

                // the image is already rendered, so the hints are only for the shapes below
                g2.setRenderingHint(RenderingHints.KEY_ANTIALIASING, RenderingHints.VALUE_ANTIALIAS_ON);
                g2.setRenderingHint(RenderingHints.KEY_RENDERING, RenderingHints.VALUE_RENDER_QUALITY);
                g2.setColor(getForeground());
                g2.setStroke(new BasicStroke(2));
                g2.drawRoundRect(1, 1, minimapWidth + 2 * minimapInset - 2, minimapHeight + 2 * minimapInset - 2, minimapRadius, minimapRadius);

                {
                    // Zoom zone
                    double zoomZoneScaleX = (double) minimapWidth / flameGraphDimension.width;
                    double zoomZoneScaleY = (double) minimapHeight / flameGraphDimension.height;

                    int x = (int) (visibleRect.x * zoomZoneScaleX);
                    int y = (int) (visibleRect.y * zoomZoneScaleY);
                    int w = (int) (visibleRect.width * zoomZoneScaleX);
                    int h = (int) (visibleRect.height * zoomZoneScaleY);

                    var zoomZone = new Area(new Rectangle(minimapInset, minimapInset, minimapWidth, minimapHeight));
                    zoomZone.subtract(new Area(new Rectangle(x + minimapInset, y + minimapInset, w, h)));


                    var color = minimapShadeColorSupplier == null ?
                                new Color(getBackground().getRGB() & 0x90_FFFFFF, true) :
                                minimapShadeColorSupplier.get();
                    g2.setColor(color);
                    g2.fill(zoomZone);

                    g2.setColor(getForeground());
                    g2.setStroke(new BasicStroke(1));
                    g2.drawRect(x + minimapInset, y + minimapInset, w, h);
                }
                g2.dispose();
            }
        }

        @Override
        public String getToolTipText(MouseEvent e) {
            if (isInsideMinimap(e.getPoint())) {
                return "";
            }

            return super.getToolTipText(e);
        }

        public boolean isInsideMinimap(Point point) {
            var visibleRect = getVisibleRect();
            var rectangle = new Rectangle(visibleRect.x + minimapLocation.y,
                                          visibleRect.y + visibleRect.height - minimapHeight - minimapLocation.y,
                                          minimapWidth + 2 * minimapInset,
                                          minimapHeight + 2 * minimapInset
            );

            return rectangle.contains(point);
        }

        public void setToolTipText(FrameBox<T> frame) {
            if (tooltipToTextFunction == null) {
                return;
            }
            setToolTipText(tooltipToTextFunction.apply(frame));
        }

        @Override
        public JToolTip createToolTip() {
            if (tooltipComponentSupplier == null) {
                return super.createToolTip();
            }
            if (toolTip == null) {
                toolTip = tooltipComponentSupplier.get();
                toolTip.setComponent(this);
            }

            return toolTip;
        }


        private void triggerMinimapGeneration() {
            if (!showMinimap || flameGraphPainter == null) {
                return;
            }

            CompletableFuture.runAsync(() -> {
                var height = flameGraphPainter.computeFlameGraphMinimapHeight(minimapWidth);
                if (height == 0) {
                    return;
                }

                GraphicsEnvironment e = GraphicsEnvironment.getLocalGraphicsEnvironment();
                GraphicsConfiguration c = e.getDefaultScreenDevice().getDefaultConfiguration();
                BufferedImage minimapImage = c.createCompatibleImage(minimapWidth, height, Transparency.TRANSLUCENT);
                Graphics2D minimapGraphics = minimapImage.createGraphics();
                minimapGraphics.setRenderingHint(RenderingHints.KEY_ANTIALIASING, RenderingHints.VALUE_ANTIALIAS_ON);
                minimapGraphics.setRenderingHint(RenderingHints.KEY_RENDERING, RenderingHints.VALUE_RENDER_QUALITY);
                minimapGraphics.setRenderingHint(RenderingHints.KEY_INTERPOLATION, RenderingHints.VALUE_INTERPOLATION_BILINEAR);

                Rectangle bounds = new Rectangle(minimapWidth, height);
                flameGraphPainter.paintMinimap(minimapGraphics, bounds);
                minimapGraphics.dispose();

                SwingUtilities.invokeLater(() -> this.setMinimapImage(minimapImage));
            }).handle((__, t) -> {
                if (t != null) {
                    t.printStackTrace(); // no thumbnail
                }
                return null;
            });
        }

        private void setMinimapImage(BufferedImage i) {
            this.minimap = i.getScaledInstance(minimapWidth, minimapHeight, Image.SCALE_SMOOTH);
            var visibleRect = getVisibleRect();

            repaint(visibleRect.x + minimapLocation.x,
                    visibleRect.y + visibleRect.height - minimapHeight - minimapLocation.y,
                    minimapWidth + minimapInset * 2,
                    minimapHeight + minimapInset * 2);
        }

        public void linkListenerTo(JScrollPane scrollPane) {
            var mouseAdapter = new MouseAdapter() {
                @Override
                public void mousePressed(MouseEvent e) {
                    if (isInsideMinimap(e.getPoint())) {
                        processMinimapMouseEvent(e);
                    }
                    if (e.isPopupTrigger()) {
                        notifyPopupConsumer(e);
                    }
                }

                @Override
                public void mouseReleased(MouseEvent e) {
                    if (e.isPopupTrigger()) {
                        notifyPopupConsumer(e);
                    }
                }

                private void notifyPopupConsumer(MouseEvent e) {
                    if (popupConsumer == null) {
                        return;
                    }
                    FlameGraphCanvas<T> canvas = FlameGraphCanvas.this;
                    Optional<FrameBox<T>> f = flameGraphPainter.getFrameAt((Graphics2D) canvas.getGraphics(), canvas.getBounds(), e.getPoint());
                    popupConsumer.accept(f.orElse(null), e.getLocationOnScreen());
                }

                @Override
                public void mouseDragged(MouseEvent e) {
                    if (isInsideMinimap(e.getPoint())) {
                        processMinimapMouseEvent(e);
                    }
                }

                private void processMinimapMouseEvent(MouseEvent e) {
                    if (flameGraphDimension == null) {
                        return;
                    }

                    var pt = e.getPoint();
                    if (!(e.getComponent() instanceof FlameGraph.FlameGraphCanvas)) {
                        return;
                    }

                    var visibleRect = ((FlameGraphCanvas<?>) e.getComponent()).getVisibleRect();

                    double zoomZoneScaleX = (double) minimapWidth / flameGraphDimension.width;
                    double zoomZoneScaleY = (double) minimapHeight / flameGraphDimension.height;

                    var h = (pt.x - (visibleRect.x + minimapLocation.x)) / zoomZoneScaleX;
                    var horizontalBarModel = scrollPane.getHorizontalScrollBar().getModel();
                    horizontalBarModel.setValue((int) h - horizontalBarModel.getExtent());


                    var v = (pt.y - (visibleRect.y + visibleRect.height - minimapHeight - minimapLocation.y)) / zoomZoneScaleY;
                    var verticalBarModel = scrollPane.getVerticalScrollBar().getModel();
                    verticalBarModel.setValue((int) v - verticalBarModel.getExtent());
                }

                @Override
                public void mouseMoved(MouseEvent e) {
                    setCursor(isInsideMinimap(e.getPoint()) ?
                            Cursor.getPredefinedCursor(System.getProperty("os.name").startsWith("Mac") ? Cursor.HAND_CURSOR : Cursor.MOVE_CURSOR) :
                            Cursor.getDefaultCursor());
                }
            };
            this.addMouseListener(mouseAdapter);
            this.addMouseMotionListener(mouseAdapter);
        }

        public void setFlameGraphPainter(FlameGraphPainter<T> flameGraphPainter) {
            this.flameGraphPainter = flameGraphPainter;
        }

        public Optional<FlameGraphPainter<T>> getFlameGraphPainter() {
            return Optional.ofNullable(flameGraphPainter);
        }

        public void setToolTipTextFunction(Function<FrameBox<T>, String> tooltipTextFunction) {
            this.tooltipToTextFunction = tooltipTextFunction;
        }

        public void setTooltipComponentSupplier(Supplier<JToolTip> tooltipComponentSupplier) {
            this.tooltipComponentSupplier = tooltipComponentSupplier;
        }

        public void setMinimapShadeColorSupplier(Supplier<Color> minimapShadeColorSupplier) {
            this.minimapShadeColorSupplier = minimapShadeColorSupplier;
        }

        public void showMinimap(boolean showMinimap) {
            this.showMinimap = showMinimap;
            repaint();
        }
    }
}<|MERGE_RESOLUTION|>--- conflicted
+++ resolved
@@ -383,18 +383,9 @@
         private boolean showMinimap = true;
         private Supplier<JToolTip> tooltipComponentSupplier;
 
-<<<<<<< HEAD
         private ZoomAction zoomActionOverride;
-
-=======
         private BiConsumer<FrameBox<T>, Point> popupConsumer;
 
-        /**
-         * A flag controlling whether zoom transitions are animated.  Defaults to true unless a
-         * system property is set to disable it (`-Dfireplace.zoom.animation.disabled=true`).
-         */
-        private boolean animateZoomTransitions;
->>>>>>> c25b5d7e
 
         public FlameGraphCanvas() {
             this(null);
